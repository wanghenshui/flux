
// Copyright (c) 2023 Tristan Brindle (tcbrindle at gmail dot com)
// Distributed under the Boost Software License, Version 1.0. (See accompanying
// file LICENSE_1_0.txt or copy at http://www.boost.org/LICENSE_1_0.txt)

#ifndef FLUX_CORE_NUMERIC_HPP_INCLUDED
#define FLUX_CORE_NUMERIC_HPP_INCLUDED

#include <flux/core/assert.hpp>
#include <flux/core/utils.hpp>

#include <climits>
#include <limits>

namespace flux::num {

namespace detail {

template <typename T>
concept builtin_integral =
    std::integral<T> &&
    !flux::detail::any_of<T, bool, char, wchar_t, char8_t, char16_t, char32_t>;

template <typename>
inline constexpr bool is_extended_integral_v = false;

template <typename T>
concept extended_integral =
    is_extended_integral_v<T> &&
    std::is_enum_v<T> &&
    builtin_integral<std::underlying_type_t<T>>;

} // namespace detail

FLUX_EXPORT
template <typename T>
concept integral = detail::builtin_integral<T> || detail::extended_integral<T>;

namespace detail {

template <integral>
struct builtin_type;

template <builtin_integral T>
struct builtin_type<T> { using type = T; };

template <extended_integral T>
struct builtin_type<T> { using type = std::underlying_type_t<T>; };

} // namespace detail

FLUX_EXPORT
template <integral T>
using builtin_type_t = typename detail::builtin_type<T>::type;

FLUX_EXPORT
template <typename T>
concept signed_integral = integral<T> && std::is_signed_v<builtin_type_t<T>>;

FLUX_EXPORT
template <typename T>
concept unsigned_integral = integral<T> && !signed_integral<T>;

FLUX_EXPORT
template <integral T>
struct overflow_result {
    T value;
    bool overflowed;
};

namespace detail {

inline constexpr auto to_builtin = []<integral T>(T val) -> builtin_type_t<T> {
    if constexpr (builtin_integral<T>) {
        return val;
    } else {
        return static_cast<std::underlying_type_t<T>>(val);
    }
};

template <integral To>
struct unchecked_cast_fn {
    template <integral From>
    [[nodiscard]]
    constexpr auto operator()(From from) const noexcept -> To
    {
        return static_cast<To>(from);
    }
};

template <integral To>
struct overflowing_cast_fn {
    template <integral From>
    [[nodiscard]]
    constexpr auto operator()(From from) const noexcept -> overflow_result<To>
    {
        if constexpr (requires { To{from}; }) {
            return {To{from}, false}; // not a narrowing conversion
        } else {
            To to = static_cast<To>(from);
            if (static_cast<From>(to) != from) {
                return {to, true};
            }
            if constexpr (std::is_signed_v<From> != std::is_signed_v<To>) {
                if ((to < To{}) != (from < From{})) {
                    return {to, true};
                }
            }
            return {to, false};
        }
    }
};

template <integral To>
struct checked_cast_fn {
    template <integral From>
    [[nodiscard]]
    constexpr auto operator()(From from,
                              std::source_location loc = std::source_location::current()) const
        -> To
    {
        auto r = overflowing_cast_fn<To>{}(from);
        if (r.overflowed) {
            runtime_error("checked_cast failed", loc);
        }
        return r.value;
    }
};

struct unchecked_add_fn {
    template <integral T>
    [[nodiscard]]
    constexpr auto operator()(T lhs, T rhs) const noexcept -> T
    {
        if constexpr (builtin_integral<T>) {
            return static_cast<T>(lhs + rhs);
        } else {
            return static_cast<T>(to_builtin(lhs) + to_builtin(rhs));
        }
    }
};

struct unchecked_sub_fn {
    template <integral T>
    [[nodiscard]]
    constexpr auto operator()(T lhs, T rhs) const noexcept -> T
    {
        if constexpr (builtin_integral<T>) {
            return static_cast<T>(lhs - rhs);
        } else {
            return static_cast<T>(to_builtin(lhs) - to_builtin(rhs));
        }
    }
};

struct unchecked_mul_fn {
    template <integral T>
    [[nodiscard]]
    constexpr auto operator()(T lhs, T rhs) const noexcept -> T
    {
        if constexpr (builtin_integral<T>) {
            return static_cast<T>(lhs * rhs);
        } else {
            return static_cast<T>(to_builtin(lhs) * to_builtin(rhs));
        }
    }
};

struct unchecked_div_fn {
    template <integral T>
    [[nodiscard]]
    constexpr auto operator()(T lhs, T rhs) const noexcept -> T
    {
        if constexpr (builtin_integral<T>) {
            return static_cast<T>(lhs / rhs);
        } else {
            return static_cast<T>(to_builtin(lhs) / to_builtin(rhs));
        }
    }
};

struct unchecked_mod_fn {
    template <integral T>
    [[nodiscard]]
    constexpr auto operator()(T lhs, T rhs) const noexcept -> T
    {
        if constexpr (builtin_integral<T>) {
            return static_cast<T>(lhs % rhs);
        } else {
            return static_cast<T>(to_builtin(lhs) % to_builtin(rhs));
        }
    }
};

struct unchecked_shl_fn {
    template <integral T, integral U>
    [[nodiscard]]
    constexpr auto operator()(T lhs, U rhs) const noexcept -> T
    {
        return static_cast<T>(to_builtin(lhs) << to_builtin(rhs));
    }
};

struct unchecked_shr_fn {
    template <integral T, integral U>
    [[nodiscard]]
    constexpr auto operator()(T lhs, U rhs) const noexcept -> T
    {
        return static_cast<T>(to_builtin(lhs) >> to_builtin(rhs));
    }
};

struct wrapping_add_fn {
    template <integral T>
    [[nodiscard]]
    constexpr auto operator()(T lhs, T rhs) const noexcept -> T
    {
        using U = std::make_unsigned_t<T>;
        return static_cast<T>(static_cast<U>(lhs) + static_cast<U>(rhs));
    }
};

struct wrapping_sub_fn {
    template <integral T>
    [[nodiscard]]
    constexpr auto operator()(T lhs, T rhs) const noexcept -> T
    {
        using U = std::make_unsigned_t<T>;
        return static_cast<T>(static_cast<U>(lhs) - static_cast<U>(rhs));
    }
};

struct wrapping_mul_fn {
    template <integral T>
    [[nodiscard]]
    constexpr auto operator()(T lhs, T rhs) const noexcept -> T
    {
        using U = std::conditional_t<(sizeof(T) < sizeof(unsigned)),
                                     unsigned,
                                     std::make_unsigned_t<T>>;
        return static_cast<T>(static_cast<U>(lhs) * static_cast<U>(rhs));
    }
};

#if defined(__has_builtin)
#  if __has_builtin(__builtin_add_overflow) && \
      __has_builtin(__builtin_sub_overflow) && \
      __has_builtin(__builtin_mul_overflow)
#    define FLUX_HAVE_BUILTIN_OVERFLOW_OPS 1
#  endif
#endif

#ifdef FLUX_HAVE_BUILTIN_OVERFLOW_OPS
inline constexpr bool use_builtin_overflow_ops = true;
#else
inline constexpr bool use_builtin_overflow_ops = false;
#endif

#undef FLUX_HAVE_BUILTIN_OVERFLOW_OPS

struct overflowing_add_fn {
    template <integral T>
    [[nodiscard]]
    constexpr auto operator()(T lhs, T rhs) const noexcept -> overflow_result<T>
    {
        if constexpr (use_builtin_overflow_ops) {
            if constexpr (builtin_integral<T>) {
                bool o = __builtin_add_overflow(lhs, rhs, &lhs);
                return {lhs, o};
            } else {
                auto tmp = to_builtin(lhs);
                bool o = __builtin_add_overflow(tmp, to_builtin(rhs), &tmp);
                return {static_cast<T>(tmp), o};
            }
        } else {
            T value = wrapping_add_fn{}(lhs, rhs);
            if constexpr (signed_integral<T>) {
                bool o = ((lhs < T{}) == (rhs < T{})) && ((lhs < T{}) != (value < T{}));
                return {value, o};
            } else {
                return {value, value < lhs};
            }
        }
    }
};

struct overflowing_sub_fn {
    template <integral T>
    [[nodiscard]]
    constexpr auto operator()(T lhs, T rhs) const noexcept -> overflow_result<T>
    {
        if constexpr (use_builtin_overflow_ops) {
            if constexpr (builtin_integral<T>) {
                bool o = __builtin_sub_overflow(lhs, rhs, &lhs);
                return {lhs, o};
            } else {
                auto tmp = to_builtin(lhs);
                bool o = __builtin_sub_overflow(tmp, to_builtin(rhs), &tmp);
                return {static_cast<T>(tmp), o};
            }
        } else {
            T value = wrapping_sub_fn{}(lhs, rhs);
            if constexpr (signed_integral<T>) {
                bool o = (lhs >= T{} && rhs < T{} && value < T{}) ||
                         (lhs < T{} && rhs > T{} && value > T{});
                return {value, o};
            } else {
                return {value, rhs > lhs};
            }
        }
    }
};

template <std::size_t, bool> struct builtin_sized_int {};
template <> struct builtin_sized_int<2, true> { using type = std::int16_t; };
template <> struct builtin_sized_int<2, false> { using type = std::uint16_t; };
template <> struct builtin_sized_int<4, true> { using type = std::int32_t; };
template <> struct builtin_sized_int<4, false> { using type = std::uint32_t; };
template <> struct builtin_sized_int<8, true> { using type = std::int64_t; };
template <> struct builtin_sized_int<8, false> { using type = std::uint64_t; };

template <std::size_t Sz, bool Signed>
using builtin_sized_int_t = typename builtin_sized_int<Sz, Signed>::type;

template <integral T>
struct overflowing_mul_impl;

// If we have a builtin that is big enough to hold the result of the
// multiplication, use it
template <integral T>
    requires requires { typename builtin_sized_int_t<2 * sizeof(T), signed_integral<T>>; }
struct overflowing_mul_impl<T> {
    inline constexpr auto operator()(T lhs, T rhs) const -> overflow_result<T>
    {
        using U = builtin_sized_int_t<2 * sizeof(T), signed_integral<T>>;
        auto result = static_cast<U>(lhs) * static_cast<U>(rhs);
        return overflowing_cast_fn<T>{}(result);
    }
};

// Otherwise, fall back to checking for overflow via a division operation
template <integral T>
struct overflowing_mul_impl {
    inline constexpr auto operator()(T lhs, T rhs) const -> overflow_result<T>
    {
        constexpr T min = std::numeric_limits<T>::lowest();
        T value =  wrapping_mul_fn{}(lhs, rhs);
        if constexpr (signed_integral<T>) {
            bool o = (lhs == T{-1} && rhs == min) ||
                     (lhs != T{}  && unchecked_div_fn{}(value, lhs) != rhs);
            return {value, o};
        } else {
            bool o = lhs != T{} && unchecked_div_fn{}(value, lhs) != rhs;
            return {value, o};
        }
    }
};

struct overflowing_mul_fn {
    template <integral T>
    [[nodiscard]]
    constexpr auto operator()(T lhs, T rhs) const noexcept -> overflow_result<T>
    {
        if constexpr (detail::use_builtin_overflow_ops) {
            if constexpr (builtin_integral<T>) {
                bool o = __builtin_mul_overflow(lhs, rhs, &lhs);
                return {lhs, o};
            } else {
                auto tmp = to_builtin(lhs);
                bool o = __builtin_mul_overflow(tmp, to_builtin(rhs), &tmp);
                return {static_cast<T>(tmp), o};
            }
        } else {
            return overflowing_mul_impl<T>{}(lhs, rhs);
        }
    }
};

struct checked_add_fn {
    template <integral T>
    [[nodiscard]]
    constexpr auto operator()(T lhs, T rhs,
                              std::source_location loc = std::source_location::current()) const
        -> T
    {
        // For built-in signed types at least as large as int,
        // constant evaluation already checks for overflow
        if (signed_integral<T> && (sizeof(T) >= sizeof(int)) &&
            std::is_constant_evaluated()) {
            return unchecked_add_fn{}(lhs, rhs);
        } else {
            auto result = overflowing_add_fn{}(lhs, rhs);
            if (result.overflowed) {
                runtime_error("overflow in addition", loc);
            }
            return result.value;
        }
    }
};

struct checked_sub_fn {
    template <integral T>
    [[nodiscard]]
    constexpr auto operator()(T lhs, T rhs,
                              std::source_location loc = std::source_location::current()) const
        -> T
    {
        if (signed_integral<T> && (sizeof(T) >= sizeof(int)) &&
            std::is_constant_evaluated()) {
            return unchecked_sub_fn{}(lhs, rhs);
        } else {
            auto result = overflowing_sub_fn{}(lhs, rhs);
            if (result.overflowed) {
                runtime_error("overflow in subtraction", loc);
            }
            return result.value;
        }
    }
};

<<<<<<< HEAD
struct checked_mul_fn {
    template <integral T>
    [[nodiscard]]
    constexpr auto operator()(T lhs, T rhs,
                              std::source_location loc = std::source_location::current()) const
        -> T
    {
        if (signed_integral<T> && (sizeof(T) >= sizeof(int)) &&
            std::is_constant_evaluated()) {
            return unchecked_mul_fn{}(lhs, rhs);
=======
FLUX_EXPORT
inline constexpr auto checked_mul =
    []<std::signed_integral T>(T lhs, T rhs,
                               std::source_location loc = std::source_location::current())
    -> T
{
  if (std::is_constant_evaluated()) {
      return lhs * rhs;
  } else {
      if constexpr (config::on_overflow == overflow_policy::ignore) {
          return lhs * rhs;
      } else if constexpr (config::on_overflow == overflow_policy::wrap) {
          return wrapping_mul(lhs, rhs);
      } else {
          auto res = overflowing_mul(lhs, rhs);
          if (res.overflowed) {
              runtime_error("signed overflow in multiplication", loc);
          }
          return res.value;
      }
  }
};

FLUX_EXPORT
inline constexpr auto checked_pow =
        []<std::signed_integral T, std::unsigned_integral U>(T base, U exponent,
                                   std::source_location loc = std::source_location::current())
                -> T
{
    T res{1};
    for(U i{0}; i < exponent; i++) {
        res = checked_mul(res, base, loc);
    }
    return res;
};


inline constexpr auto checked_div =
    []<std::signed_integral T>(T lhs, T rhs,
                               std::source_location loc = std::source_location::current())
    -> T
{
    if (std::is_constant_evaluated()) {
        return lhs / rhs;
    } else {
        if constexpr (config::on_divide_by_zero == divide_by_zero_policy::ignore) {
            return lhs / rhs;
>>>>>>> 2e5ce716
        } else {
            auto result = overflowing_mul_fn{}(lhs, rhs);
            if (result.overflowed) {
                runtime_error("overflow in multiplication", loc);
            }
            return result.value;
        }
    }
};

template <overflow_policy OnOverflow = overflow_policy::error,
          divide_by_zero_policy OnDivByZero = divide_by_zero_policy::error>
struct checked_div_fn {
    template <integral T>
    [[nodiscard]]
    constexpr auto operator()(T lhs, T rhs,
                              std::source_location loc = std::source_location::current()) const
        -> T
    {
        // If we're in constant evaluation, we already get a divide-by-zero check
        if (!std::is_constant_evaluated()) {
            if constexpr (OnDivByZero == divide_by_zero_policy::error) {
                if (rhs == T{}) {
                    runtime_error("division by zero", loc);
                }
            }
        }

        // For signed types, MIN/-1 overflows
        if constexpr (signed_integral<T> && (OnOverflow != overflow_policy::ignore)) {
             if (lhs == std::numeric_limits<T>::lowest() && rhs == T{-1}) {
                 runtime_error("overflow in division", loc);
             }
         }

        return unchecked_div_fn{}(lhs, rhs);
    }
};

template <overflow_policy OnOverflow = overflow_policy::error,
          divide_by_zero_policy OnDivByZero = divide_by_zero_policy::error>
struct checked_mod_fn {
    template <integral T>
    [[nodiscard]]
    constexpr auto operator()(T lhs, T rhs,
                              std::source_location loc = std::source_location::current()) const
        -> T
    {
        if (!std::is_constant_evaluated()) {
             if constexpr (OnDivByZero == divide_by_zero_policy::error) {
                 if (rhs == T{}) {
                    runtime_error("modulo with zero", loc);
                 }
             }
        }

        if constexpr (signed_integral<T> && (OnOverflow != overflow_policy::ignore)) {
            if (lhs == std::numeric_limits<T>::lowest() && rhs == T{-1}) {
                runtime_error("overflow in modulo", loc);
            }
        }

        return unchecked_mod_fn{}(lhs, rhs);
    }
};

struct checked_shl_fn {
    template <integral T, integral U>
    [[nodiscard]]
    constexpr auto operator()(T lhs, U rhs,
                              std::source_location loc = std::source_location::current()) const
        -> T
    {
        constexpr std::size_t width = sizeof(T) * CHAR_BIT;
        // If T is at least as large as int, we already get a check when
        // in constant evaluation
        if ((!std::is_constant_evaluated() || (sizeof(T) < sizeof(int))) &&
            ((static_cast<std::size_t>(rhs) >= width) || rhs < U{})) {
            flux::runtime_error("left shift argument too large or negative", loc);
        }
        return unchecked_shl_fn{}(lhs, rhs);
    }
};

struct checked_shr_fn {
    template <integral T, integral U>
    [[nodiscard]]
    constexpr auto operator()(T lhs, U rhs,
               std::source_location loc = std::source_location::current()) const
        -> T
    {
        constexpr std::size_t width = sizeof(T) * CHAR_BIT;
        if ((!std::is_constant_evaluated() || (sizeof(T) < sizeof(int)))&&
            ((static_cast<std::size_t>(rhs) >= width) || rhs < U{})) {
            flux::runtime_error("right shift argument too large or negative", loc);
        }
        return unchecked_shr_fn{}(lhs, rhs);
    }
};

template <overflow_policy>
struct default_ops;

template <>
struct default_ops<overflow_policy::ignore> {
    using add_fn = unchecked_add_fn;
    using sub_fn = unchecked_sub_fn;
    using mul_fn = unchecked_mul_fn;
    using shl_fn = unchecked_shl_fn;
    using shr_fn = unchecked_shr_fn;
};

template <>
struct default_ops<overflow_policy::wrap> {
    using add_fn = wrapping_add_fn;
    using sub_fn = wrapping_sub_fn;
    using mul_fn = wrapping_mul_fn;
    // no wrapping versions of these yet, so use the checked versions
    using shl_fn = checked_shl_fn;
    using shr_fn = checked_shr_fn;
};

template <>
struct default_ops<overflow_policy::error> {
    using add_fn = checked_add_fn;
    using sub_fn = checked_sub_fn;
    using mul_fn = checked_mul_fn;
    using shl_fn = checked_shl_fn;
    using shr_fn = checked_shr_fn;
};

} // namespace detail

FLUX_EXPORT
template <integral To>
inline constexpr auto unchecked_cast = detail::unchecked_cast_fn<To>{};

FLUX_EXPORT
template <integral To>
inline constexpr auto overflowing_cast = detail::overflowing_cast_fn<To>{};

FLUX_EXPORT
template <integral To>
inline constexpr auto checked_cast = detail::checked_cast_fn<To>{};

FLUX_EXPORT inline constexpr auto unchecked_add = detail::unchecked_add_fn{};
FLUX_EXPORT inline constexpr auto unchecked_sub = detail::unchecked_sub_fn{};
FLUX_EXPORT inline constexpr auto unchecked_mul = detail::unchecked_mul_fn{};
FLUX_EXPORT inline constexpr auto unchecked_div = detail::unchecked_div_fn{};
FLUX_EXPORT inline constexpr auto unchecked_mod = detail::unchecked_mod_fn{};
FLUX_EXPORT inline constexpr auto unchecked_shl = detail::unchecked_shl_fn{};
FLUX_EXPORT inline constexpr auto unchecked_shr = detail::unchecked_shr_fn{};

FLUX_EXPORT inline constexpr auto wrapping_add = detail::wrapping_add_fn{};
FLUX_EXPORT inline constexpr auto wrapping_sub = detail::wrapping_sub_fn{};
FLUX_EXPORT inline constexpr auto wrapping_mul = detail::wrapping_mul_fn{};

FLUX_EXPORT inline constexpr auto overflowing_add = detail::overflowing_add_fn{};
FLUX_EXPORT inline constexpr auto overflowing_sub = detail::overflowing_sub_fn{};
FLUX_EXPORT inline constexpr auto overflowing_mul = detail::overflowing_mul_fn{};

FLUX_EXPORT inline constexpr auto checked_add = detail::checked_add_fn{};
FLUX_EXPORT inline constexpr auto checked_sub = detail::checked_sub_fn{};
FLUX_EXPORT inline constexpr auto checked_mul = detail::checked_mul_fn{};
FLUX_EXPORT inline constexpr auto checked_div = detail::checked_div_fn{};
FLUX_EXPORT inline constexpr auto checked_mod = detail::checked_mod_fn{};
FLUX_EXPORT inline constexpr auto checked_shl = detail::checked_shl_fn{};
FLUX_EXPORT inline constexpr auto checked_shr = detail::checked_shr_fn{};

FLUX_EXPORT inline constexpr auto add = detail::default_ops<config::on_overflow>::add_fn{};
FLUX_EXPORT inline constexpr auto sub = detail::default_ops<config::on_overflow>::sub_fn{};
FLUX_EXPORT inline constexpr auto mul = detail::default_ops<config::on_overflow>::mul_fn{};
FLUX_EXPORT inline constexpr auto div =
    detail::checked_div_fn<config::on_overflow, config::on_divide_by_zero>{};
FLUX_EXPORT inline constexpr auto mod =
    detail::checked_mod_fn<config::on_overflow, config::on_divide_by_zero>{};
FLUX_EXPORT inline constexpr auto shl = detail::default_ops<config::on_overflow>::shl_fn{};
FLUX_EXPORT inline constexpr auto shr = detail::default_ops<config::on_overflow>::shr_fn{};

} // namespace flux::num

#endif<|MERGE_RESOLUTION|>--- conflicted
+++ resolved
@@ -10,6 +10,7 @@
 #include <flux/core/utils.hpp>
 
 #include <climits>
+#include <cstdint>
 #include <limits>
 
 namespace flux::num {
@@ -418,7 +419,6 @@
     }
 };
 
-<<<<<<< HEAD
 struct checked_mul_fn {
     template <integral T>
     [[nodiscard]]
@@ -429,55 +429,6 @@
         if (signed_integral<T> && (sizeof(T) >= sizeof(int)) &&
             std::is_constant_evaluated()) {
             return unchecked_mul_fn{}(lhs, rhs);
-=======
-FLUX_EXPORT
-inline constexpr auto checked_mul =
-    []<std::signed_integral T>(T lhs, T rhs,
-                               std::source_location loc = std::source_location::current())
-    -> T
-{
-  if (std::is_constant_evaluated()) {
-      return lhs * rhs;
-  } else {
-      if constexpr (config::on_overflow == overflow_policy::ignore) {
-          return lhs * rhs;
-      } else if constexpr (config::on_overflow == overflow_policy::wrap) {
-          return wrapping_mul(lhs, rhs);
-      } else {
-          auto res = overflowing_mul(lhs, rhs);
-          if (res.overflowed) {
-              runtime_error("signed overflow in multiplication", loc);
-          }
-          return res.value;
-      }
-  }
-};
-
-FLUX_EXPORT
-inline constexpr auto checked_pow =
-        []<std::signed_integral T, std::unsigned_integral U>(T base, U exponent,
-                                   std::source_location loc = std::source_location::current())
-                -> T
-{
-    T res{1};
-    for(U i{0}; i < exponent; i++) {
-        res = checked_mul(res, base, loc);
-    }
-    return res;
-};
-
-
-inline constexpr auto checked_div =
-    []<std::signed_integral T>(T lhs, T rhs,
-                               std::source_location loc = std::source_location::current())
-    -> T
-{
-    if (std::is_constant_evaluated()) {
-        return lhs / rhs;
-    } else {
-        if constexpr (config::on_divide_by_zero == divide_by_zero_policy::ignore) {
-            return lhs / rhs;
->>>>>>> 2e5ce716
         } else {
             auto result = overflowing_mul_fn{}(lhs, rhs);
             if (result.overflowed) {
@@ -576,6 +527,18 @@
         }
         return unchecked_shr_fn{}(lhs, rhs);
     }
+};
+
+inline constexpr auto checked_pow =
+    []<std::signed_integral T, std::unsigned_integral U>(T base, U exponent,
+                                                         std::source_location loc = std::source_location::current())
+    -> T
+{
+    T res{1};
+    for(U i{0}; i < exponent; i++) {
+        res = checked_mul_fn{}(res, base, loc);
+    }
+    return res;
 };
 
 template <overflow_policy>
