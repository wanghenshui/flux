
include(FetchContent)

FetchContent_Declare(doctest
    GIT_REPOSITORY https://github.com/doctest/doctest.git
    GIT_TAG ae7a13539fb71f270b87eb2e874fbac80bc8dda2 # v2.4.11
    FIND_PACKAGE_ARGS
)

FetchContent_MakeAvailable(doctest)

add_executable(test-flux

    num/test_concepts.cpp
    num/test_casts.cpp
    num/test_unchecked_ops.cpp
    num/test_wrapping_ops.cpp
    num/test_overflowing_ops.cpp
    num/test_checked_ops.cpp
    num/test_default_ops.cpp

    test_concepts.cpp
    test_optional.cpp
    test_predicates.cpp
    test_apply.cpp

    test_adjacent.cpp
    test_adjacent_filter.cpp
    test_adjacent_map.cpp
    test_all_any_none.cpp
    test_bounds_checked.cpp
    test_cache_last.cpp
    test_cartesian_power.cpp
    test_cartesian_power_map.cpp
    test_cartesian_product.cpp
    test_cartesian_product_map.cpp
    test_chain.cpp
    test_chunk.cpp
    test_chunk_by.cpp
    test_contains.cpp
    test_compare.cpp
    test_count.cpp
    test_count_if.cpp
    test_cursors.cpp
    test_cycle.cpp
    test_drop.cpp
    test_drop_while.cpp
    test_ends_with.cpp
    test_equal.cpp
    test_fill.cpp
    test_filter.cpp
    test_filter_map.cpp
    test_find.cpp
    test_find_min_max.cpp
    test_flatten.cpp
    test_flatten_with.cpp
    test_for_each.cpp
    test_fold.cpp
    test_front_back.cpp
    test_generator.cpp
    test_map.cpp
    test_mask.cpp
    test_minmax.cpp
    test_output_to.cpp
    test_range_iface.cpp
    test_read_only.cpp
    test_reverse.cpp
    test_scan.cpp
    test_set_adaptors.cpp
    test_slide.cpp
    test_split.cpp
    test_sort.cpp
    test_starts_with.cpp
    test_stride.cpp
    test_take.cpp
    test_take_while.cpp
    test_to.cpp
    test_unchecked.cpp
    test_write_to.cpp
    test_zip.cpp
    test_zip_map.cpp
    test_zip_algorithms.cpp

    test_array_ptr.cpp
    test_bitset.cpp
    test_empty.cpp
    test_from_range.cpp
    test_getlines.cpp
    test_iota.cpp
    test_istream.cpp
    test_istreambuf.cpp
    test_repeat.cpp
    test_single.cpp
    test_unfold.cpp
)
<<<<<<< HEAD
target_link_libraries(test-libflux flux catch-main)
target_compile_definitions(test-libflux PUBLIC
    FLUX_UNWIND_ON_ERROR
    FLUX_ERROR_ON_OVERFLOW
    FLUX_ERROR_ON_DIVIDE_BY_ZERO
)

if(${FLUX_ENABLE_ASAN})
    target_compile_options(test-libflux PRIVATE -fsanitize=address)
    target_link_options(test-libflux PRIVATE -fsanitize=address)
endif()
=======
target_link_libraries(test-flux flux-internal doctest::doctest_with_main)
target_compile_definitions(test-flux PUBLIC
    FLUX_UNWIND_ON_ERROR
    FLUX_ERROR_ON_OVERFLOW
    FLUX_DISABLE_STATIC_BOUNDS_CHECKING
    DOCTEST_CONFIG_VOID_CAST_EXPRESSIONS
)
target_precompile_headers(test-flux PRIVATE <doctest/doctest.h>)
>>>>>>> 2e5ce716

if(FLUX_ENABLE_ASAN)
    target_compile_options(test-flux PRIVATE -fsanitize=address)
    target_link_options(test-flux PRIVATE -fsanitize=address)
endif()

if(FLUX_ENABLE_UBSAN)
    target_compile_options(test-flux PRIVATE -fsanitize=undefined)
    target_link_options(test-flux PRIVATE -fsanitize=undefined)
endif()

if(${CMAKE_VERSION} VERSION_GREATER_EQUAL "3.28.0")
    if (FLUX_BUILD_TESTS_USING_MODULE)
        target_sources(test-flux PUBLIC
            FILE_SET CXX_MODULES
            BASE_DIRS ${PROJECT_SOURCE_DIR}/module
            FILES ${PROJECT_SOURCE_DIR}/module/flux.cpp
        )

        target_compile_definitions(test-flux PRIVATE -DUSE_MODULES)
        set_target_properties(test-flux PROPERTIES CXX_SCAN_FOR_MODULES On)
    endif()
endif()

if(FLUX_BUILD_MODULE)
    add_executable(test-module-import test_module_import.cpp)
    target_link_libraries(test-module-import PUBLIC flux-mod)
    set_target_properties(test-module-import PROPERTIES
                          CXX_EXTENSIONS Off
                          CXX_SCAN_FOR_MODULES On)
endif()

list(APPEND CMAKE_MODULE_PATH ${doctest_SOURCE_DIR}/scripts/cmake)
include(doctest)
doctest_discover_tests(test-flux)<|MERGE_RESOLUTION|>--- conflicted
+++ resolved
@@ -93,28 +93,16 @@
     test_single.cpp
     test_unfold.cpp
 )
-<<<<<<< HEAD
-target_link_libraries(test-libflux flux catch-main)
-target_compile_definitions(test-libflux PUBLIC
-    FLUX_UNWIND_ON_ERROR
-    FLUX_ERROR_ON_OVERFLOW
-    FLUX_ERROR_ON_DIVIDE_BY_ZERO
-)
 
-if(${FLUX_ENABLE_ASAN})
-    target_compile_options(test-libflux PRIVATE -fsanitize=address)
-    target_link_options(test-libflux PRIVATE -fsanitize=address)
-endif()
-=======
 target_link_libraries(test-flux flux-internal doctest::doctest_with_main)
 target_compile_definitions(test-flux PUBLIC
     FLUX_UNWIND_ON_ERROR
     FLUX_ERROR_ON_OVERFLOW
+    FLUX_ERROR_ON_DIVIDE_BY_ZERO
     FLUX_DISABLE_STATIC_BOUNDS_CHECKING
     DOCTEST_CONFIG_VOID_CAST_EXPRESSIONS
 )
 target_precompile_headers(test-flux PRIVATE <doctest/doctest.h>)
->>>>>>> 2e5ce716
 
 if(FLUX_ENABLE_ASAN)
     target_compile_options(test-flux PRIVATE -fsanitize=address)
